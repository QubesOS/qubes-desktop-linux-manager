--- conflicted
+++ resolved
@@ -403,16 +403,10 @@
 
     assert basics_handler.get_unsaved() == ""
 
-<<<<<<< HEAD
     # All handlers are tested above, so now just use one as example.
     clockvm_combo: Gtk.ComboBox = real_builder.get_object(
         "basics_clockvm_combo"
     )
-=======
-    # all handlers are tested above, so now just use one as example
-    # change clockvm
-    clockvm_combo: Gtk.ComboBox = real_builder.get_object("basics_clockvm_combo")
->>>>>>> b445fbdc
     initial_clockvm = clockvm_combo.get_active_id()
     assert initial_clockvm != "test-blue"
 
